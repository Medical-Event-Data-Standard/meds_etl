--- conflicted
+++ resolved
@@ -685,7 +685,6 @@
                 table_details=table_details[0] if isinstance(table_details, list) else table_details
             )
 
-<<<<<<< HEAD
             all_tasks.extend(
                 (
                     table_file,
@@ -744,66 +743,4 @@
     shutil.rmtree(path_to_temp_dir)
 
 if __name__ == '__main__':
-    main()
-=======
-    for shard_index in range(args.num_shards):
-        print("Processing shard ", shard_index)
-        shard_dir = os.path.join(temp_dir, str(shard_index))
-
-        events = [pl.scan_parquet(os.path.join(shard_dir, a)) for a in os.listdir(shard_dir)]
-
-        all_events = pl.concat(events, how="diagonal_relaxed")
-
-        for important_column in ("patient_id", "time", "code"):
-            rows_with_invalid_code = all_events.filter(pl.col(important_column).is_null()).collect()
-            if len(rows_with_invalid_code) != 0:
-                print("Have rows with invalid " + important_column)
-                for row in rows_with_invalid_code:
-                    print(row)
-                raise ValueError("Cannot have rows with invalid " + important_column)
-
-        measurement = pl.struct(
-            code=pl.col("code"),
-            text_value=pl.col("text_value"),
-            numeric_value=pl.col("numeric_value"),
-            datetime_value=pl.col("datetime_value"),
-            metadata=pl.col("metadata"),
-        )
-
-        grouped_by_time = all_events.groupby("patient_id", "time").agg(measurements=measurement)
-
-        event = pl.struct(
-            pl.col("time"),
-            pl.col("measurements"),
-        )
-
-        grouped_by_patient = grouped_by_time.groupby("patient_id").agg(events=event.sort_by(pl.col("time")))
-
-        # We need to add a dummy column for static_measurements
-        grouped_by_patient = grouped_by_patient.with_columns(static_measurements=pl.lit(None)).select(
-            ["patient_id", "static_measurements", "events"]
-        )
-
-        # We now have our data in the final form, grouped_by_patient, but we have to do one final transformation
-        # We have to convert from polar's large_list to list because large_list is not supported by huggingface
-
-        # We do this conversion using the pyarrow library
-
-        # Save and load our data in order to convert to pyarrow library
-        converted = grouped_by_patient.collect().to_arrow()
-
-        # Now we need to reconstruct the schema
-        # We do this by pulling the metadata schema and then using meds.patient_schema
-        event_schema = converted.schema.field("events").type.value_type
-        measurement_schema = event_schema.field("measurements").type.value_type
-        metadata_schema = measurement_schema.field("metadata").type
-
-        desired_schema = meds.patient_schema(metadata_schema)
-
-        # All the large_lists are now converted to lists, so we are good to load with huggingface
-        casted = converted.cast(desired_schema)
-
-        pq.write_table(casted, os.path.join(data_dir, f"data_{shard_index}.parquet"))
-
-    shutil.rmtree(temp_dir)
->>>>>>> b3606b1f
+    main()