from __future__ import annotations

import argparse
import itertools
import json
import multiprocessing
import os
import pickle
import random
import shutil
import subprocess
import tempfile
import uuid
from typing import Any, Dict, Iterable, List, Mapping, Tuple

import jsonschema
import meds
import polars as pl
import pyarrow as pa
import pyarrow.parquet as pq
from tqdm import tqdm

import meds_etl
import meds_etl.unsorted
import meds_etl.utils

RANDOM_SEED: int = 3422342
# OMOP constants
CUSTOMER_CONCEPT_ID_START: int = 2_000_000_000
DEFAULT_VISIT_CONCEPT_ID: int = 8
DEFAULT_NOTE_CONCEPT_ID: int = 46235038
DEFAULT_VISIT_DETAIL_CONCEPT_ID: int = 4203722

OMOP_TIME_FORMATS: Iterable[str] = ("%Y-%m-%d %H:%M:%S%.f", "%Y-%m-%d")


def split_list(ls: List[Any], parts: int) -> List[List[Any]]:
    per_list = (len(ls) + parts - 1) // parts
    result = []

    for i in range(parts):
        sublist = ls[i * per_list : (i + 1) * per_list]
        if len(sublist) > 0:
            result.append(sublist)

    return result


def get_table_files(path_to_src_omop_dir: str, table_name: str, table_details={}) -> Tuple[List[str], List[str]]:
    """Retrieve all .csv/.csv.gz/.parquet files for the OMOP table given by `table_name` in `path_to_src_omop_dir`

    Because OMOP tables can be quite large for datasets comprising millions
    of subjects, those tables are often split into compressed shards. So
    the `measurements` "table" might actually be a folder containing files
    `000000000000.csv.gz` up to `000000000152.csv.gz`. This function
    takes a path corresponding to an OMOP table with its standard name (e.g.,
    `condition_occurrence`, `measurement`, `observation`) and returns two list
    of paths.

    The first list contains all the csv files. The second list contains all parquet files.
    """
    if table_details.get("file_suffix"):
        table_name += "_" + table_details["file_suffix"]

    path_to_table: str = os.path.join(path_to_src_omop_dir, table_name)

    if os.path.exists(path_to_table) and os.path.isdir(path_to_table):
        csv_files = []
        parquet_files = []

        for a in os.listdir(path_to_table):
            fname = os.path.join(path_to_table, a)
            if a.endswith(".csv") or a.endswith(".csv.gz"):
                csv_files.append(fname)
            elif a.endswith(".parquet"):
                parquet_files.append(fname)

        return csv_files, parquet_files
    elif os.path.exists(path_to_table + ".csv"):
        return [path_to_table + ".csv"], []
    elif os.path.exists(path_to_table + ".csv.gz"):
        return [path_to_table + ".csv.gz"], []
    elif os.path.exists(path_to_table + ".parquet"):
        return [], [path_to_table + ".parquet"]
    else:
        return [], []


def read_polars_df(fname: str) -> pl.DataFrame:
    """Read a file that might be a CSV or Parquet file"""
    if fname.endswith(".csv"):
        # Don't try to infer schema because it can cause errors with columns that look like ints but aren't
        return pl.read_csv(fname, infer_schema=False)
    elif fname.endswith(".parquet"):
        return pl.read_parquet(fname)
    else:
        raise RuntimeError("Found file of unknown type " + fname + " expected parquet or csv")


def load_file(path_to_decompressed_dir: str, fname: str) -> Any:
    """Load a file from disk, unzip into temporary decompressed directory if needed

    Args:
        path_to_decompressed_dir (str): Path where (temporary) decompressed file should be stored
        fname (str): Path to the (input) file that should be loaded from disk

    Returns:
        Opened file object
    """
    if fname.endswith(".gz"):
        file = tempfile.NamedTemporaryFile(dir=path_to_decompressed_dir, suffix=".csv")
        subprocess.run(["gunzip", "-c", fname], stdout=file)
        return file
    else:
        # If the file isn't compressed, we don't write anything to `path_to_decompressed_dir`
        return open(fname)


def cast_to_datetime(schema: Any, column: str, move_to_end_of_day: bool = False):
    if column not in schema.names():
        return pl.lit(None, dtype=pl.Datetime(time_unit="us"))
    if schema[column] == pl.Utf8():
        if not move_to_end_of_day:
            return meds_etl.utils.parse_time(pl.col(column), OMOP_TIME_FORMATS)
        else:
            # Try to cast time to a datetime but if only the date is available, then use
            # that date with a timestamp of 23:59:59
            time = pl.col(column)
            time = pl.coalesce(
                time.str.to_datetime("%Y-%m-%d %H:%M:%S%.f", strict=False, time_unit="us"),
                time.str.to_datetime("%Y-%m-%d", strict=False, time_unit="us").dt.offset_by("1d").dt.offset_by("-1s"),
            )
            return time
    elif schema[column] == pl.Date():
        time = pl.col(column).cast(pl.Datetime(time_unit="us"))
        if move_to_end_of_day:
            time = time.dt.offset_by("1d").dt.offset_by("-1s")
        return time
    elif isinstance(schema[column], pl.Datetime):
        return pl.col(column).cast(pl.Datetime(time_unit="us"))
    else:
        raise RuntimeError("Unknown how to handle date type? " + schema[column] + " " + column)


def write_event_data(
    path_to_MEDS_unsorted_dir: str,
    get_batch: Any,
    table_name: str,
    all_table_details: Iterable[Mapping[str, Any]],
    concept_id_map: Mapping[int, str],
    concept_name_map: Mapping[int, str],
) -> pl.LazyFrame:
    """Write event data from the given table to event files in MEDS Unsorted format"""
    for table_details in all_table_details:
        batch = get_batch()

        batch = batch.rename({c: c.lower() for c in batch.collect_schema().names()})
        schema = batch.collect_schema()
        # # # # # # # # # # # # # # # # # # # # # # # # # # # # # # # # # # # #
        # Determine what to use for the `subject_id` column in MEDS Unsorted  #
        # # # # # # # # # # # # # # # # # # # # # # # # # # # # # # # # # # # #

        # Define the MEDS Unsorted `subject_id` (left) to be the `person_id` columns in OMOP (right)
        subject_id = pl.col("person_id").cast(pl.Int64)

        # # # # # # # # # # # # # # # # # # # # # # # # # # # # # # # # #
        # Determine what to use for the `time`                          #
        # # # # # # # # # # # # # # # # # # # # # # # # # # # # # # # # #

        # Use special processing for the `PERSON` OMOP table
        if table_name == "person":
            # Take the `birth_datetime` if its available, otherwise
            # construct it from `year_of_birth`, `month_of_birth`, `day_of_birth`
            time = pl.coalesce(
                cast_to_datetime(schema, "birth_datetime"),
                pl.datetime(
                    pl.col("year_of_birth"),
                    pl.coalesce(pl.col("month_of_birth"), pl.lit(1)),
                    pl.coalesce(pl.col("day_of_birth"), pl.lit(1)),
                    time_unit="us",
                ),
            )
        else:
            # Use the OMOP table name + `_start_datetime` as the `time` column
            # if it's available otherwise `_start_date`, `_datetime`, `_date`
            # in that order of preference
            # We prefer user defined time field options over the default time options if available
            options = table_details.get("time_field_options", []) + [
                table_name + "_start_datetime",
                table_name + "_start_date",
                table_name + "_datetime",
                table_name + "_date",
            ]
            options = [
                cast_to_datetime(schema, option, move_to_end_of_day=True)
                for option in options
                if option in schema.names()
            ]
            assert len(options) > 0, f"Could not find the time column {schema.names()}"
            time = pl.coalesce(options)

        # # # # # # # # # # # # # # # # # # # # # # # # # # # # # # # # #
        # Determine what to use for the `code` column                   #
        # # # # # # # # # # # # # # # # # # # # # # # # # # # # # # # # #

        if table_details.get("force_concept_code"):
            # Rather than getting the concept ID from the source table, we use the concept ID
            # passed in by the user eg `4083587` for `Birth`
            source_concept_id = pl.lit(0, dtype=pl.Int64)
            code = pl.lit(table_details.get("force_concept_code"), dtype=pl.Utf8)
        else:
            # Try using the source concept ID, but if it's not available then use the concept ID
            concept_id_field = table_details.get("concept_id_field", table_name + "_concept_id")
            concept_id = pl.col(concept_id_field).cast(pl.Int64)
            if concept_id_field.replace("_concept_id", "_source_concept_id") in schema.names():
                source_concept_id = pl.col(concept_id_field.replace("_concept_id", "_source_concept_id")).cast(pl.Int64)
            else:
                source_concept_id = pl.lit(0, dtype=pl.Int64)

            # And if the source concept ID and concept ID aren't available, use `fallback_concept_id`
            fallback_concept_id = pl.lit(table_details.get("fallback_concept_id", None), dtype=pl.Int64)

            # Note: we currently use the converted concepts as we want to increase cross-dataset compatibility
            concept_id = (
                pl.when(concept_id != 0)
                .then(concept_id)
                .when(source_concept_id != 0)
                .then(source_concept_id)
                .otherwise(fallback_concept_id)
            )

            # Replace values in `concept_id` with the normalized concepts to which they are mapped
            # based on the `concept_id_map`
            code = concept_id.replace_strict(concept_id_map, return_dtype=pl.Utf8(), default=None)

        # # # # # # # # # # # # # # # # # # # # # # # # # # # # # # # #
        # Determine what to use for the `value`                       #
        # # # # # # # # # # # # # # # # # # # # # # # # # # # # # # # #

        # By default, if the user doesn't specify in `table_details`
        # what the
        value = pl.lit(None, dtype=str)

        if table_details.get("string_value_field"):
            value = pl.col(table_details["string_value_field"])
        if table_details.get("numeric_value_field"):
            value = pl.coalesce(pl.col(table_details["numeric_value_field"]), value)

        if table_details.get("concept_id_value_field"):
            concept_id_value = pl.col(table_details["concept_id_value_field"]).cast(pl.Int64)

            # Normally we would prefer string or numeric value.
            # But sometimes we get a value_as_concept_id with no string or numeric value.
            # So we want to define a backup value here
            #
            # There are two reasons for this, each with different desired behavior:
            # 1. OMOP defines a code with a maps to value relationship.
            #      See https://www.ohdsi.org/web/wiki/doku.php?id=documentation:vocabulary:mapping
            #      In this cases we generally just want to drop the value, as the data is in source_concept_id
            # 2. The ETL has decided to put non-maps to value codes in observation for various reasons.
            #      For instance STARR-OMOP puts shc_medical_hx in here
            #      In this case, we generally want to create a string value with the source code value.

            backup_value = (
                pl.when((source_concept_id == 0) & (concept_id_value != 0))
                .then(
                    # Source concept 0 indicates we need a backup value since it's not captured by the source
                    "SOURCE_CODE/"
                    + pl.col(concept_id_field.replace("_concept_id", "_source_value"))
                )
                .when(concept_id_value != 0)
                .then("OMOP_CONCEPT_ID/" + concept_id_value.cast(pl.Utf8()))
                .otherwise(pl.lit(None, dtype=pl.Utf8()))
            )

            value = pl.coalesce(value, backup_value)

        # # # # # # # # # # # # # # # # # # # # # # # # # # # # # # #
        # Determine the metadata columns                            #
        # # # # # # # # # # # # # # # # # # # # # # # # # # # # # # #

        # Every key in the `metadata` dictionary will become a distinct
        # column in the MEDS file; for each event, the metadata column
        # and its corresponding value for a given subject will be stored
        # as event metadata in the MEDS representation
        metadata = {
            "table": pl.lit(table_name, dtype=str),
        }

        if "visit_occurrence_id" in schema.names():
            metadata["visit_id"] = pl.col("visit_occurrence_id").cast(pl.Int64)

        unit_columns = []
        if "unit_source_value" in schema.names():
            unit_columns.append(pl.col("unit_source_value"))
        if "unit_concept_id" in schema.names():
            unit_columns.append(
                pl.col("unit_concept_id").replace_strict(concept_id_map, return_dtype=pl.Utf8(), default=None))
        if unit_columns:
            metadata["unit"] = pl.coalesce(unit_columns)

        if "load_table_id" in schema.names():
            metadata["clarity_table"] = pl.col("load_table_id")

        if "note_id" in schema.names():
            metadata["note_id"] = pl.col("note_id")

        if (table_name + "_end_datetime") in schema.names():
            end = cast_to_datetime(schema, table_name + "_end_datetime", move_to_end_of_day=True)
            metadata["end"] = end

        batch = batch.filter(code.is_not_null())

        columns = {
            "subject_id": subject_id,
            "time": time,
            "code": code,
        }

        n, t = meds_etl.utils.convert_generic_value_to_specific(value)

        columns["numeric_value"] = n
        columns["text_value"] = t

        # Add metadata columns to the set of MEDS dataframe columns
        for k, v in metadata.items():
            columns[k] = v.alias(k)

        event_data = batch.select(**columns)
        # Write this part of the MEDS Unsorted file to disk
        fname = os.path.join(path_to_MEDS_unsorted_dir, f'{table_name.replace("/", "_")}_{uuid.uuid4()}.parquet')
        try:
<<<<<<< HEAD
            event_data.collect(streaming=True).write_parquet(fname, compression="zstd", compression_level=1)
=======
            event_data.collect().write_parquet(fname, compression="zstd", compression_level=1)
>>>>>>> 97d5440f
        except pl.exceptions.InvalidOperationError as e:
            print(table_name)
            print(e)
            print(event_data.explain(streaming=True))
            raise e


def process_table_csv(args):
    (
        table_file,
        table_name,
        all_table_details,
        concept_id_map_data,
        concept_name_map_data,
        path_to_MEDS_unsorted_dir,
        path_to_decompressed_dir,
        verbose,
    ) = args
    """

    This function is designed to be called through parallel processing utilities
    such as `pool.imap_unordered(process_table, [args1, args2, ..., argsN])

    Args:
        args (tuple): A tuple with the following elements:
            table_file (str): Path to the raw source table file (can be compressed)
            table_name (str): Name of the source table. Used for table-specific preprocessing
                and selecting columns which often have the table name embedded within them
                such as `measurement_datetime` in the `measurement` table.
            all_table_details (List[Dict[str, Any]]): A list of details about the particular
                table being processed that help determine how to map from the raw OMOP data
                to the MEDS standard.

    """
    concept_id_map = pickle.loads(concept_id_map_data)  # 0.25 GB for STARR-OMOP
    concept_name_map = pickle.loads(concept_name_map_data)  # 0.5GB for STARR-OMOP
    if verbose:
        print("Working on ", table_file, table_name, all_table_details)

    if not isinstance(all_table_details, list):
        all_table_details = [all_table_details]

    # Load the source table, decompress if needed
    with load_file(path_to_decompressed_dir, table_file) as temp_f:
        # Read it in batches so we don't max out RAM
        table = pl.read_csv_batched(
            temp_f.name,  # The decompressed source table
            infer_schema_length=0,  # Don't try to automatically infer schema
            batch_size=1_000_000,  # Read in 1M rows at a time
        )

        batch_index = 0

        while True:  # We read until there are no more batches
            batch_index += 1
            batch = table.next_batches(1)  # Returns a list of length 1 containing a table for the batch
            if batch is None:
                break

            batch = batch[0]  # (Because `table.next_batches` returns a list)

            batch = batch.lazy()

            write_event_data(
                path_to_MEDS_unsorted_dir,
                lambda: batch.lazy(),
                table_name,
                all_table_details,
                concept_id_map,
                concept_name_map,
            )


def process_table_parquet(args):
    (
        table_files,
        table_name,
        all_table_details,
        concept_id_map_data,
        concept_name_map_data,
        path_to_MEDS_unsorted_dir,
        verbose,
    ) = args
    """

    This function is designed to be called through parallel processing utilities
    such as `pool.imap_unordered(process_table, [args1, args2, ..., argsN])

    Args:
        args (tuple): A tuple with the following elements:
            table_file (str): Path to the raw source table file (can be compressed)
            table_name (str): Name of the source table. Used for table-specific preprocessing
                and selecting columns which often have the table name embedded within them
                such as `measurement_datetime` in the `measurement` table.
            all_table_details (List[Dict[str, Any]]): A list of details about the particular
                table being processed that help determine how to map from the raw OMOP data
                to the MEDS standard.

    """
    concept_id_map = pickle.loads(concept_id_map_data)  # 0.25 GB for STARR-OMOP
    concept_name_map = pickle.loads(concept_name_map_data)  # 0.5GB for STARR-OMOP
    if verbose:
        print("Working on ", table_files, table_name, all_table_details)

    if not isinstance(all_table_details, list):
        all_table_details = [all_table_details]

    # Load the source table, decompress if needed
    write_event_data(
        path_to_MEDS_unsorted_dir,
        lambda: pl.scan_parquet(table_files),
        table_name,
        all_table_details,
        concept_id_map,
        concept_name_map,
    )


def extract_metadata(path_to_src_omop_dir: str, path_to_decompressed_dir: str, verbose: int = 0) -> Tuple:
    concept_id_map: Dict[int, str] = {}  # [key] concept_id -> [value] concept_code
    concept_name_map: Dict[int, str] = {}  # [key] concept_id -> [value] concept_name
    code_metadata: Dict[str, Any] = {}  # [key] concept_code -> [value] metadata

    # Read in the OMOP `CONCEPT` table from disk
    # (see https://ohdsi.github.io/TheBookOfOhdsi/StandardizedVocabularies.html#concepts)
    # and use it to generate metadata file as well as populate maps
    # from (concept ID -> concept code) and (concept ID -> concept name)
    print("Generating metadata from OMOP `concept` table")
    for concept_file in tqdm(itertools.chain(*get_table_files(path_to_src_omop_dir, "concept")),
                             total=len(get_table_files(path_to_src_omop_dir, "concept")[0]) + len(get_table_files(path_to_src_omop_dir, "concept")[1]),
                             desc="Generating metadata from OMOP `concept` table"):
        # Note: Concept table is often split into gzipped shards by default
        if verbose:
            print(concept_file)
        with load_file(path_to_decompressed_dir, concept_file) as f:
            # Read the contents of the `concept` table shard
            # `load_file` will unzip the file into `path_to_decompressed_dir` if needed
            concept = read_polars_df(f.name)

            concept_id = pl.col("concept_id").cast(pl.Int64)
            code = pl.col("vocabulary_id") + "/" + pl.col("concept_code")

            # Convert the table into a dictionary
            result = concept.select(concept_id=concept_id, code=code, name=pl.col("concept_name"))

            result = result.to_dict(as_series=False)

            # Update our running dictionary with the concepts we read in from
            # the concept table shard
            concept_id_map |= dict(zip(result["concept_id"], result["code"]))
            concept_name_map |= dict(zip(result["concept_id"], result["name"]))

            # Assuming custom concepts have concept_id > 2000000000 we create a
            # record for them in `code_metadata` with no parent codes. Such a
            # custom code could be eg `STANFORD_RACE/Black or African American`
            # with `concept_id` 2000039197
            custom_concepts = (
                concept.filter(concept_id > CUSTOMER_CONCEPT_ID_START)
                .select(concept_id=concept_id, code=code, description=pl.col("concept_name"))
                .to_dict()
            )
            for i in range(len(custom_concepts["code"])):
                code_metadata[custom_concepts["code"][i]] = {
                    "code": custom_concepts["code"][i],
                    "description": custom_concepts["description"][i],
                    "parent_codes": [],
                }

    # Include map from custom concepts to normalized (ie standard ontology)
    # parent concepts, where possible, in the code_metadata dictionary
    for concept_relationship_file in tqdm(itertools.chain(*get_table_files(path_to_src_omop_dir, "concept_relationship")),
                                                          total=len(get_table_files(path_to_src_omop_dir, "concept_relationship")[0]) + len(get_table_files(path_to_src_omop_dir, "concept_relationship")[1]),
                                                          desc="Generating metadata from OMOP `concept_relationship` table"):
        with load_file(path_to_decompressed_dir, concept_relationship_file) as f:
            # This table has `concept_id_1`, `concept_id_2`, `relationship_id` columns
            concept_relationship = read_polars_df(f.name)

            concept_id_1 = pl.col("concept_id_1").cast(pl.Int64)
            concept_id_2 = pl.col("concept_id_2").cast(pl.Int64)

            custom_relationships = (
                concept_relationship.filter(
                    concept_id_1 > CUSTOMER_CONCEPT_ID_START,
                    pl.col("relationship_id") == "Maps to",
                    concept_id_1 != concept_id_2,
                )
                .select(concept_id_1=concept_id_1, concept_id_2=concept_id_2)
                .to_dict(as_series=False)
            )

            for concept_id_1, concept_id_2 in zip(
                custom_relationships["concept_id_1"], custom_relationships["concept_id_2"]
            ):
                if concept_id_1 in concept_id_map and concept_id_2 in concept_id_map:
                    code_metadata[concept_id_map[concept_id_1]]["parent_codes"].append(concept_id_map[concept_id_2])

    # Extract dataset metadata e.g., the CDM source name and its release date
    datasets: List[str] = []
    dataset_versions: List[str] = []
    for cdm_source_file in tqdm(itertools.chain(*get_table_files(path_to_src_omop_dir, "cdm_source")),
                                total=len(get_table_files(path_to_src_omop_dir, "cdm_source")[0]) + len(get_table_files(path_to_src_omop_dir, "cdm_source")[1]),
                                desc="Extracting dataset metadata"):
        with load_file(path_to_decompressed_dir, cdm_source_file) as f:
            cdm_source = read_polars_df(f.name)
            cdm_source = cdm_source.rename({c: c.lower() for c in cdm_source.columns})
            cdm_source = cdm_source.to_dict(as_series=False)

            datasets.extend(cdm_source["cdm_source_name"])
            dataset_versions.extend(cdm_source["cdm_release_date"])

    metadata = {
        "dataset_name": "|".join(datasets),  # eg 'Epic Clarity SHC|Epic Clarity LPCH'
        "dataset_version": "|".join(str(a) for a in dataset_versions),  # eg '2024-02-01|2024-02-01'
        "etl_name": "meds_etl.omop",
        "etl_version": meds_etl.__version__,
        "meds_version": meds.__version__,
    }
    # At this point metadata['code_metadata']['STANFORD_MEAS/AMOXICILLIN/CLAVULANATE']
    # should give a dictionary like
    # {'description': 'AMOXICILLIN/CLAVULANATE', 'parent_codes': ['LOINC/18862-3']}
    # where LOINC Code '18862-3' is a standard concept representing a lab test
    # measurement determining microorganism susceptibility to Amoxicillin+clavulanic acid

    jsonschema.validate(instance=metadata, schema=meds.dataset_metadata_schema)

    return metadata, code_metadata, concept_id_map, concept_name_map


def main():
    parser = argparse.ArgumentParser(prog="meds_etl_omop", description="Performs an ETL from OMOP v5 to MEDS")
    parser.add_argument(
        "path_to_src_omop_dir",
        type=str,
        help="Path to the OMOP source directory, e.g. "
        "`~/Downloads/data/som-rit-phi-starr-prod.starr_omop_cdm5_confidential_2023_11_19` "
        " for STARR-OMOP full or "
        "`~/Downloads/data/som-rit-phi-starr-prod.starr_omop_cdm5_confidential_1pcent_2024_02_09`",
    )
    parser.add_argument("path_to_dest_meds_dir", type=str, help="Path to where the output MEDS files will be stored")
    parser.add_argument(
        "--num_shards",
        type=int,
        default=100,
        help="Number of shards to use for converting MEDS from the unsorted format "
        "to MEDS (subjects are distributed approximately uniformly at "
        "random across shards and collation/joining of OMOP tables is "
        "performed on a shard-by-shard basis).",
    )
    parser.add_argument("--num_proc", type=int, default=1, help="Number of vCPUs to use for performing the MEDS ETL")
    parser.add_argument(
        "--backend",
        type=str,
        default="polars",
        help="The backend to use when converting from MEDS Unsorted to MEDS in the ETL. See the README for a discussion on possible backends.",
    )
    parser.add_argument("--verbose", type=int, default=0)
    parser.add_argument(
        "--continue_job",
        dest="continue_job",
        action="store_true",
        help="If set, the job continues from a previous run, starting after the "
        "conversion to MEDS Unsorted but before converting from MEDS Unsorted to MEDS.",
    )
    parser.add_argument("--force_refresh", action="store_true", help="If set, this will overwrite all previous MEDS data in the output dir.")

    args = parser.parse_args()

    if not os.path.exists(args.path_to_src_omop_dir):
        raise ValueError(f'The source OMOP folder ("{args.path_to_src_omop_dir}") does not seem to exist?')

    # Create the directory where final MEDS files will go, if doesn't already exist
    if args.force_refresh:
        if os.path.exists(args.path_to_dest_meds_dir):
            if args.verbose:
                print(f"Deleting and recreating {args.path_to_dest_meds_dir}")
            shutil.rmtree(args.path_to_dest_meds_dir)
    os.makedirs(args.path_to_dest_meds_dir, exist_ok=True)

    # Within the target directory, create temporary subfolder for holding files
    # that need to be decompressed as part of the ETL (via eg `load_file`)
    path_to_decompressed_dir = os.path.join(args.path_to_dest_meds_dir, "decompressed")

    # Create temporary folder for storing MEDS Unsorted data within target directory
    path_to_temp_dir = os.path.join(args.path_to_dest_meds_dir, "temp")
    path_to_MEDS_unsorted_dir = os.path.join(path_to_temp_dir, "unsorted_data")

    if not args.continue_job or not (os.path.exists(path_to_MEDS_unsorted_dir) and os.path.exists(path_to_temp_dir)):
        if os.path.exists(path_to_temp_dir):
            if args.verbose:
                print(f"Deleting and recreating {path_to_temp_dir}")
            shutil.rmtree(path_to_temp_dir)
        os.mkdir(path_to_temp_dir)

        if os.path.exists(path_to_MEDS_unsorted_dir):
            if args.verbose:
                print(f"Deleting and recreating {path_to_MEDS_unsorted_dir}")
            shutil.rmtree(path_to_MEDS_unsorted_dir)
        os.mkdir(path_to_MEDS_unsorted_dir)

        if os.path.exists(path_to_decompressed_dir):
            if args.verbose:
                print(f"Deleting and recreating {path_to_decompressed_dir}")
            shutil.rmtree(path_to_decompressed_dir)
        os.mkdir(path_to_decompressed_dir)

        # # # # # # # # # # # # # # # # # # # # # # # # # #
        # Generate metadata.json from OMOP concept table  #
        # # # # # # # # # # # # # # # # # # # # # # # # # #

        metadata, code_metadata, concept_id_map, concept_name_map = extract_metadata(
            path_to_src_omop_dir=args.path_to_src_omop_dir,
            path_to_decompressed_dir=path_to_decompressed_dir,
            verbose=args.verbose,
        )

        os.mkdir(os.path.join(path_to_temp_dir, "metadata"))

        # Save the extracted metadata file to disk...
        # We save one copy in the MEDS Unsorted data directory
        with open(os.path.join(path_to_temp_dir, "metadata", "dataset.json"), "w") as f:
            json.dump(metadata, f)

        table = pa.Table.from_pylist(code_metadata.values(), meds.code_metadata_schema())
        pq.write_table(table, os.path.join(path_to_temp_dir, "metadata", "codes.parquet"))
        # And we save another copy in the final/target MEDS directory
        shutil.copytree(
            os.path.join(path_to_temp_dir, "metadata"), os.path.join(args.path_to_dest_meds_dir, "metadata")
        )

        # # # # # # # # # # # # # # # # # # # # # # # # # # # # # #
        # Convert all "measurements" to MEDS Unsorted, write to disk  #
        # # # # # # # # # # # # # # # # # # # # # # # # # # # # # #

        tables: Dict[str, Any] = {
            # Each key is a `table_name`
            "person": [  # `table_name`s map to `table_details`
                {
                    "force_concept_code": meds.birth_code,
                },
                {
                    "concept_id_field": "gender_concept_id",
                },
                {
                    "concept_id_field": "race_concept_id",
                },
                {
                    "concept_id_field": "ethnicity_concept_id",
                },
            ],
            "drug_exposure": {
                "concept_id_field": "drug_concept_id",
            },
            "visit": [
                {"fallback_concept_id": DEFAULT_VISIT_CONCEPT_ID, "file_suffix": "occurrence"},
                {
                    "concept_id_field": "discharge_to_concept_id",
                    "time_field_options": ["visit_end_datetime", "visit_end_date"],
                    "file_suffix": "occurrence",
                },
            ],
            "condition": {
                "file_suffix": "occurrence",
            },
            "death": {
                "force_concept_code": meds.death_code,
            },
            "procedure": {
                "file_suffix": "occurrence",
            },
            "device_exposure": {
                "concept_id_field": "device_concept_id",
            },
            "measurement": {
                "string_value_field": "value_source_value",
                "numeric_value_field": "value_as_number",
                "concept_id_value_field": "value_as_concept_id",
            },
            "observation": {
                "string_value_field": "value_as_string",
                "numeric_value_field": "value_as_number",
                "concept_id_value_field": "value_as_concept_id",
            },
            "note": {
                "fallback_concept_id": DEFAULT_NOTE_CONCEPT_ID,
                "concept_id_field": "note_class_concept_id",
                "string_value_field": "note_text",
            },
            "visit_detail": {
                "fallback_concept_id": DEFAULT_VISIT_DETAIL_CONCEPT_ID,
            },
        }

        # Prepare concept_id_map and concept_name_map for parallel processing
        concept_id_map_data = pickle.dumps(concept_id_map)
        concept_name_map_data = pickle.dumps(concept_name_map)

        # Create a separate task for each table
        # Each subprocess will read in a decompressed file and put all measurements for a given subject
        # into that subject's corresponding shard. This makes creating subject timelines downstream
        # (where timelines incorporate measurements from across different tables) much less RAM intensive.
        all_csv_tasks = []
        all_parquet_tasks = []
        for table_name, table_details in tables.items():
            csv_table_files, parquet_table_files = get_table_files(
                path_to_src_omop_dir=args.path_to_src_omop_dir,
                table_name=table_name,
                table_details=table_details[0] if isinstance(table_details, list) else table_details,
            )

            all_csv_tasks.extend(
                (
                    table_file,
                    table_name,
                    table_details,
                    concept_id_map_data,
                    concept_name_map_data,
                    path_to_MEDS_unsorted_dir,
                    path_to_decompressed_dir,
                    args.verbose,
                )
                for table_file in csv_table_files
            )

            all_parquet_tasks.extend(
                (
                    table_files,
                    table_name,
                    table_details,
                    concept_id_map_data,
                    concept_name_map_data,
                    path_to_MEDS_unsorted_dir,
                    args.verbose,
                )
                for table_files in split_list(parquet_table_files, args.num_shards)
            )

        rng = random.Random(RANDOM_SEED)
        rng.shuffle(all_csv_tasks)
        rng.shuffle(all_parquet_tasks)

        print("Decompressing OMOP tables, mapping to MEDS Unsorted format, writing to disk...")
        if args.num_proc > 1:
            os.environ["POLARS_MAX_THREADS"] = "1"
            with multiprocessing.get_context("spawn").Pool(args.num_proc) as pool:
                # Wrap all tasks with tqdm for a progress bar
                total_tasks = len(all_csv_tasks)
                with tqdm(total=total_tasks, desc="Mapping CSV OMOP tables -> MEDS format") as pbar:
                    for _ in pool.imap_unordered(process_table_csv, all_csv_tasks):
                        pbar.update()

                total_tasks = len(all_parquet_tasks)
                with tqdm(total=total_tasks, desc="Mapping Parquet OMOP tables -> MEDS format") as pbar:
                    for _ in pool.imap_unordered(process_table_parquet, all_parquet_tasks):
                        pbar.update()

        else:
            # Useful for debugging `process_table` without multiprocessing
            for task in tqdm(all_csv_tasks):
                process_table_csv(task)

            for task in tqdm(all_parquet_tasks):
                process_table_parquet(task)

        # TODO: Do we need to do this more often so as to reduce maximum disk storage?
        shutil.rmtree(path_to_decompressed_dir)

        print("Finished converting dataset to MEDS Unsorted.")

    # # # # # # # # # # # # # # # # # # # # # # # # # # # # # # # # #
    # Collate measurements into timelines for each subject, by shard
    # # # # # # # # # # # # # # # # # # # # # # # # # # # # # # # # #

    print("Converting from MEDS Unsorted to MEDS...")
    meds_etl.unsorted.sort(
        source_unsorted_path=path_to_temp_dir,
        target_meds_path=os.path.join(args.path_to_dest_meds_dir, "result"),
        num_shards=args.num_shards,
        num_proc=args.num_proc,
        backend=args.backend,
    )
    print("...finished converting MEDS Unsorted to MEDS")
    shutil.move(
        src=os.path.join(args.path_to_dest_meds_dir, "result", "data"),
        dst=os.path.join(args.path_to_dest_meds_dir, "data"),
    )
    shutil.rmtree(path=os.path.join(args.path_to_dest_meds_dir, "result"))

    print(f"Deleting temporary directory `{path_to_temp_dir}`")
    shutil.rmtree(path_to_temp_dir)


if __name__ == "__main__":
    main()<|MERGE_RESOLUTION|>--- conflicted
+++ resolved
@@ -330,11 +330,7 @@
         # Write this part of the MEDS Unsorted file to disk
         fname = os.path.join(path_to_MEDS_unsorted_dir, f'{table_name.replace("/", "_")}_{uuid.uuid4()}.parquet')
         try:
-<<<<<<< HEAD
             event_data.collect(streaming=True).write_parquet(fname, compression="zstd", compression_level=1)
-=======
-            event_data.collect().write_parquet(fname, compression="zstd", compression_level=1)
->>>>>>> 97d5440f
         except pl.exceptions.InvalidOperationError as e:
             print(table_name)
             print(e)
